//
// Pixmap label test program for the Fast Light Tool Kit (FLTK).
//
// Copyright 1998-2023 by Bill Spitzak and others.
//
// This library is free software. Distribution and use rights are outlined in
// the file "COPYING" which should have been included with this file.  If this
// file is missing or damaged, see the license at:
//
//     https://www.fltk.org/COPYING.php
//
// Please see the following page on how to report bugs and issues:
//
//     https://www.fltk.org/bugs.php
//

#include <FL/Fl.H>
#include <FL/Fl_Double_Window.H>
#include <FL/Fl_Button.H>
#include <FL/Fl_Pixmap.H>
#include <FL/Fl_Anim_GIF_Image.H>
#include <stdio.h>

#include "test/pixmaps/animated_fluid_gif.h"

#include <FL/Fl_Toggle_Button.H>

Fl_Toggle_Button *leftb,*rightb,*topb,*bottomb,*insideb,*overb,*inactb;
Fl_Button *b;
Fl_Double_Window *w;
Fl_Anim_GIF_Image *pixmap;
Fl_Anim_GIF_Image *depixmap;

void button_cb(Fl_Widget *wgt,void *) {
  int i = 0;
  if (leftb->value()) i |= FL_ALIGN_LEFT;
  if (rightb->value()) i |= FL_ALIGN_RIGHT;
  if (topb->value()) i |= FL_ALIGN_TOP;
  if (bottomb->value()) i |= FL_ALIGN_BOTTOM;
  if (insideb->value()) i |= FL_ALIGN_INSIDE;
  if (overb->value()) i |= FL_ALIGN_TEXT_OVER_IMAGE;
  b->align(i);
  if (inactb->value()) b->deactivate();
  else b->activate();
  w->redraw();
}

void play_cb(Fl_Widget *wgt,void *) {
  pixmap->start();
  depixmap->start();
}

void stop_cb(Fl_Widget *wgt,void *) {
  pixmap->stop();
  depixmap->stop();
}

void step_cb(Fl_Widget *wgt,void *) {
  pixmap->next();
  depixmap->next();
}

int dvisual = 0;
int arg(int, char **argv, int &i) {
  if (argv[i][1] == '8') {dvisual = 1; i++; return 1;}
  return 0;
}

#include <FL/Fl_Multi_Label.H>

int main(int argc, char **argv) {
  int i = 1;
  if (Fl::args(argc,argv,i,arg) < argc)
    Fl::fatal(" -8 # : use default visual\n", Fl::help);
  if (!dvisual) Fl::visual(FL_RGB);

  Fl_Double_Window window(400,440); ::w = &window;
  Fl_Button b(130,170,140,140,"Pixmap"); ::b = &b;

<<<<<<< HEAD
  Fl_Anim_GIF_Image::animate = true;
  pixmap = new Fl_Anim_GIF_Image("fluid", animated_fluid_gif, animated_fluid_gif_size,
                                 &b, Fl_Anim_GIF_Image::DONT_RESIZE_CANVAS);
  pixmap->speed(0.5);
  b.image(pixmap);

  depixmap = (Fl_Anim_GIF_Image*)pixmap->copy();
  depixmap->inactive();
  b.deimage(depixmap);
=======
  // "bind" images to avoid memory leak reports (valgrind, asan)
  // note: these reports are benign because they appear at exit, but anyway

  b.bind_image(pixmap);
  b.bind_deimage(depixmap);
>>>>>>> 1fc269b0

  leftb = new Fl_Toggle_Button(25,50,50,25,"left");
  leftb->callback(button_cb);
  rightb = new Fl_Toggle_Button(75,50,50,25,"right");
  rightb->callback(button_cb);
  topb = new Fl_Toggle_Button(125,50,50,25,"top");
  topb->callback(button_cb);
  bottomb = new Fl_Toggle_Button(175,50,50,25,"bottom");
  bottomb->callback(button_cb);
  insideb = new Fl_Toggle_Button(225,50,50,25,"inside");
  insideb->callback(button_cb);
  overb = new Fl_Toggle_Button(25,75,100,25,"text over");
  overb->callback(button_cb);
  inactb = new Fl_Toggle_Button(125,75,100,25,"inactive");
  inactb->callback(button_cb);

  Fl_Button* play = new Fl_Button(300, 50, 25, 25, "@>");
  play->labelcolor(FL_DARK2);
  play->callback(play_cb);
  Fl_Button* stop = new Fl_Button(325, 50, 25, 25, "@||");
  stop->labelcolor(FL_DARK2);
  stop->callback(stop_cb);
  Fl_Button* step = new Fl_Button(350, 50, 25, 25, "@|>");
  step->labelcolor(FL_DARK2);
  step->callback(step_cb);

  window.resizable(window);
  window.end();
  window.show(argc,argv);
  return Fl::run();
}<|MERGE_RESOLUTION|>--- conflicted
+++ resolved
@@ -77,7 +77,6 @@
   Fl_Double_Window window(400,440); ::w = &window;
   Fl_Button b(130,170,140,140,"Pixmap"); ::b = &b;
 
-<<<<<<< HEAD
   Fl_Anim_GIF_Image::animate = true;
   pixmap = new Fl_Anim_GIF_Image("fluid", animated_fluid_gif, animated_fluid_gif_size,
                                  &b, Fl_Anim_GIF_Image::DONT_RESIZE_CANVAS);
@@ -87,13 +86,11 @@
   depixmap = (Fl_Anim_GIF_Image*)pixmap->copy();
   depixmap->inactive();
   b.deimage(depixmap);
-=======
+
   // "bind" images to avoid memory leak reports (valgrind, asan)
   // note: these reports are benign because they appear at exit, but anyway
-
   b.bind_image(pixmap);
   b.bind_deimage(depixmap);
->>>>>>> 1fc269b0
 
   leftb = new Fl_Toggle_Button(25,50,50,25,"left");
   leftb->callback(button_cb);
