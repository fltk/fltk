--- conflicted
+++ resolved
@@ -821,13 +821,8 @@
     Vertical scrollbar. Public, so that it can be accessed directly.
     \todo Support scrollbar_left/right() - See Fl_Browser_::scrollbar docs
    */
-<<<<<<< HEAD
-  Fl_Scrollbar *scrollbar;       // vertical scrollbar (value: rows above disp_chars[])
-  Fl_Scrollbar *hscrollbar;      // horizontal scrollbar
-=======
   Fl_Scrollbar *scrollbar;         // vertical scrollbar (value: rows above disp_chars[])
   Fl_Scrollbar *hscrollbar = NULL; // horizontal scrollbar
->>>>>>> 5a864152
   const int HSCROLLBAR_RANGE = 20; // hscrollbar has 20 steps
 
 private:
