--- conflicted
+++ resolved
@@ -103,7 +103,6 @@
         DWORD               /* FontType */,
         LPARAM            p) {
   if (!p && lpelf->lfCharSet != ANSI_CHARSET) return 1;
-<<<<<<< HEAD
   char *n = NULL;
   size_t l = wcslen(lpelf->lfFaceName);
   if (l >= LF_FACESIZE) l = LF_FACESIZE - 1; // Truncate if too long
@@ -119,24 +118,6 @@
   strncpy(buffer+1, n, LF_FACESIZE);
   buffer[LF_FACESIZE] = 0; // Ensure null termination
   buffer[0] = ' '; Fl::set_font((Fl_Font)(fl_free_font++), fl_strdup(buffer));
-=======
-  char        *fn = nullptr;                                               // FLTK font name
-  unsigned     lw = (unsigned)wcslen(lpelf->lfFaceName);
-  unsigned dstlen = fl_utf8fromwc(fn, 0, (wchar_t*)lpelf->lfFaceName, lw); // measure the string
-  fn = (char*)malloc((size_t)dstlen + 2);                                  // "?" + name + NUL
-  if (!fn) return 1;
-  fn[0] = ' ';
-  dstlen = fl_utf8fromwc(fn+1, dstlen+1, (wchar_t*)lpelf->lfFaceName, lw); // convert the string
-  fn[dstlen] = 0;
-  // skip if it is one of our built-in fonts
-  for (int i = 0; i < FL_FREE_FONT; i++) {
-    if (!strcmp(Fl::get_font_name((Fl_Font)i), fn+1)) {
-      free(fn);
-      return 1;
-    }
-  }
-  set_font_name(' ', fn);
->>>>>>> b252e5e4
   if (lpelf->lfWeight <= 400)
     set_font_name('B', fn);
   set_font_name('I', fn);
