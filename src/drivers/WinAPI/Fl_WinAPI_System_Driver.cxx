//
// Definition of Windows system driver for the Fast Light Tool Kit (FLTK).
//
// Copyright 1998-2025 by Bill Spitzak and others.
//
// This library is free software. Distribution and use rights are outlined in
// the file "COPYING" which should have been included with this file.  If this
// file is missing or damaged, see the license at:
//
//     https://www.fltk.org/COPYING.php
//
// Please see the following page on how to report bugs and issues:
//
//     https://www.fltk.org/bugs.php
//

#include <config.h>
#include <FL/platform.H>
#include "Fl_WinAPI_System_Driver.H"
#include <FL/Fl.H>
#include <FL/fl_utf8.h>
#include <FL/filename.H>
#include <FL/Fl_File_Browser.H>
#include <FL/Fl_File_Icon.H>
<<<<<<< HEAD
#include "../../Fl_String.H"
=======
#include <FL/Fl_String.H>
>>>>>>> 89142ab5
#include "../../flstring.h"
#include <stdio.h>
#include <stdarg.h>
#include <windows.h>
#include <rpc.h>
#include <sys/types.h>
#include <sys/stat.h>
#include <sys/timeb.h>
#include <shellapi.h>
#include <wchar.h>
#include <process.h>
#include <locale.h>
#include <time.h>
#include <direct.h>
#include <io.h>
#include <fcntl.h>

// We must define _WIN32_IE at least to 0x0500 before inclusion of 'shlobj.h' to enable
// the declaration of SHGFP_TYPE_CURRENT for some older versions of MinGW, notably
// header versions 5.3.0 and earlier, whereas 5.4.2 seems to define _WIN32_IE as needed.
#if !(defined _WIN32_IE) || (_WIN32_IE < 0x0500)
#  undef _WIN32_IE
#  define _WIN32_IE  0x0500
#endif /* _WIN32_WINNT checks */

#include <shlobj.h>

// function pointer for the UuidCreate Function
// RPC_STATUS RPC_ENTRY UuidCreate(UUID __RPC_FAR *Uuid);
typedef RPC_STATUS (WINAPI *uuid_func)(UUID __RPC_FAR *Uuid);

// Apparently Borland C++ defines DIRECTORY in <direct.h>, which
// interferes with the Fl_File_Icon enumeration of the same name.
#  ifdef DIRECTORY
#    undef DIRECTORY
#  endif // DIRECTORY

#ifdef __CYGWIN__
#  include <mntent.h>
#endif

// Optional helper function to debug Fl_WinAPI_System_Driver::home_directory_name()
#ifndef DEBUG_HOME_DIRECTORY_NAME
#define DEBUG_HOME_DIRECTORY_NAME 0
#endif
#if DEBUG_HOME_DIRECTORY_NAME
static void print_env(const char *ev) {
  const char *val = getenv(ev);
  printf("%-30.30s = \"%s\"\n", ev, val ? val : "<null>");
  fflush(stdout);
}
#endif // DEBUG_HOME_DIRECTORY_NAME

static inline int isdirsep(char c) { return c == '/' || c == '\\'; }

static wchar_t *mbwbuf = NULL;
static wchar_t *wbuf = NULL;
static wchar_t *wbuf1 = NULL;

extern "C" {
  int fl_scandir(const char *dirname, struct dirent ***namelist,
                 int (*select)(struct dirent *),
                 int (*compar)(struct dirent **, struct dirent **),
                 char *errmsg, int errmsg_len);
}

/*
  Convert UTF-8 string to Windows wide character encoding (UTF-16).

  This helper function is used throughout this file to convert UTF-8
  strings to Windows specific UTF-16 encoding for filenames, paths, or
  other strings to be used by system functions.

  The input string can be a null-terminated string or its length can be
  provided by the optional argument 'lg'. If 'lg' is omitted or less than 0
  (default = -1) the string length is determined with strlen(), otherwise
  'lg' takes precedence. Zero (0) is a valid string length (an empty string).

  The argument 'wbuf' must have been initialized with NULL or a previous
  call to malloc() or realloc().

  If the converted string doesn't fit into the allocated size of 'wbuf' or if
  'wbuf' is NULL a new buffer is allocated with realloc(). Hence the pointer
  'wbuf' can be shared among multiple calls to this function if it has been
  initialized with NULL (or malloc or realloc) before the first call.

  The return value is either the old value of 'wbuf' (if the string fits)
  or a pointer to the (re)allocated buffer.

  Pseudo doxygen docs (static function intentionally not documented):

  param[in]     utf8    input string (UTF-8)
  param[in,out] wbuf    in:  pointer to output string buffer or NULL
                        out: new string (the pointer may be changed)
  param[in]     lg      optional: input string length (default = -1)

  returns       pointer to string buffer
*/
static wchar_t *utf8_to_wchar(const char *utf8, wchar_t *&wbuf, int lg = -1) {
  unsigned len = (lg >= 0) ? (unsigned)lg : (unsigned)strlen(utf8);
  unsigned wn = fl_utf8toUtf16(utf8, len, NULL, 0) + 1; // Query length
  wbuf = (wchar_t *)realloc(wbuf, sizeof(wchar_t) * wn);
  wn = fl_utf8toUtf16(utf8, len, (unsigned short *)wbuf, wn); // Convert string
  wbuf[wn] = 0;
  return wbuf;
}

/*
  Convert a Windows wide character (UTF-16) string to UTF-8 encoding.

  This helper function is used throughout this file to convert Windows
  wide character strings as returned by system functions to UTF-8
  encoding for internal usage.

  The argument 'utf8' must have been initialized with NULL or a previous
  call to malloc() or realloc().

  If the converted string doesn't fit into the allocated size of 'utf8' or if
  'utf8' is NULL a new buffer is allocated with realloc(). Hence the pointer
  'utf8' can be shared among multiple calls to this function if it has been
  initialized with NULL (or malloc or realloc) before the first call.
  Ideally every call to this function has its own static pointer though.

  The return value is either the old value of 'utf8' (if the string fits)
  or a pointer at the (re)allocated buffer.

  Pseudo doxygen docs (static function intentionally not documented):

  param[in]     wstr    input string (wide character, UTF-16)
  param[in,out] utf8    in:  pointer to output string buffer
                        out: new string (pointer may be changed)

  returns       pointer to string buffer
*/
static char *wchar_to_utf8(const wchar_t *wstr, char *&utf8) {
  unsigned len = (unsigned)wcslen(wstr);
  unsigned wn = fl_utf8fromwc(NULL, 0, wstr, len) + 1; // query length
  utf8 = (char *)realloc(utf8, wn);
  wn = fl_utf8fromwc(utf8, wn, wstr, len); // convert string
  utf8[wn] = 0;
  return utf8;
}

void Fl_WinAPI_System_Driver::warning(const char *format, va_list args) {
  // Show nothing for warnings under Windows...
}

void Fl_WinAPI_System_Driver::error(const char *format, va_list args) {
  char buf[1024];
  vsnprintf(buf, 1024, format, args);
  MessageBox(0, buf, "Error", MB_ICONEXCLAMATION | MB_SYSTEMMODAL);
}

void Fl_WinAPI_System_Driver::fatal(const char *format, va_list args) {
  char buf[1024];
  vsnprintf(buf, 1024, format, args);
  MessageBox(0, buf, "Error", MB_ICONSTOP | MB_SYSTEMMODAL);
  ::exit(1);
}

char *Fl_WinAPI_System_Driver::utf2mbcs(const char *utf8) {
  static char *buf = NULL;
  if (!utf8) return NULL;

  unsigned len = (unsigned)strlen(utf8);

  unsigned wn = fl_utf8toUtf16(utf8, len, NULL, 0) + 7; // Query length
  mbwbuf = (wchar_t *)realloc(mbwbuf, sizeof(wchar_t) * wn);
  len = fl_utf8toUtf16(utf8, len, (unsigned short *)mbwbuf, wn); // Convert string
  mbwbuf[len] = 0;

  buf = (char*)realloc(buf, len * 6 + 1);
  len = (unsigned)wcstombs(buf, mbwbuf, len * 6);
  buf[len] = 0;
  return buf;
}

char *Fl_WinAPI_System_Driver::getenv(const char *var) {
  static char *buf = NULL;
  wchar_t *ret = _wgetenv(utf8_to_wchar(var, wbuf));
  if (!ret) return NULL;
  return wchar_to_utf8(ret, buf);
}

int Fl_WinAPI_System_Driver::putenv(const char *var) {
  unsigned len = (unsigned)strlen(var);
  unsigned wn = fl_utf8toUtf16(var, len, NULL, 0) + 1; // Query length
  wchar_t *wbuf = (wchar_t *)malloc(sizeof(wchar_t) * wn);
  wn = fl_utf8toUtf16(var, len, (unsigned short *)wbuf, wn);
  wbuf[wn] = 0;
  int ret = _wputenv(wbuf);
  free(wbuf);
  return ret;
}

int Fl_WinAPI_System_Driver::open(const char *fnam, int oflags, int pmode) {
  utf8_to_wchar(fnam, wbuf);
  if (pmode == -1) return _wopen(wbuf, oflags);
  else return _wopen(wbuf, oflags, pmode);
}

int Fl_WinAPI_System_Driver::open_ext(const char *fnam, int binary, int oflags, int pmode) {
  if (oflags == 0) oflags = _O_RDONLY;
  oflags |= (binary ? _O_BINARY : _O_TEXT);
  return this->open(fnam, oflags, pmode);
}

FILE *Fl_WinAPI_System_Driver::fopen(const char *fnam, const char *mode) {
  utf8_to_wchar(fnam, wbuf);
  utf8_to_wchar(mode, wbuf1);
  return _wfopen(wbuf, wbuf1);
}

int Fl_WinAPI_System_Driver::system(const char *cmd) {
  return _wsystem(utf8_to_wchar(cmd, wbuf));
}

int Fl_WinAPI_System_Driver::execvp(const char *file, char *const *argv) {
  int n = 0;
  while (argv[n]) n++; // count args
  wchar_t **ar = (wchar_t **)calloc(sizeof(wchar_t *), n + 1);
  // convert arguments first; trailing NULL provided by calloc()
  for (int i = 0; i < n; i++)
    ar[i] = utf8_to_wchar(argv[i], ar[i]); // alloc and assign
  // convert executable file and execute it ...
  utf8_to_wchar(file, wbuf);
  _wexecvp(wbuf, ar);   // STR #3040
  // clean up (reached only if _wexecvp() failed)
  for (int i = 0; i < n; i++)
    free(ar[i]);
  free(ar);
  return -1;            // STR #3040
}

int Fl_WinAPI_System_Driver::chmod(const char *fnam, int mode) {
  return _wchmod(utf8_to_wchar(fnam, wbuf), mode);
}

int Fl_WinAPI_System_Driver::access(const char *fnam, int mode) {
  return _waccess(utf8_to_wchar(fnam, wbuf), mode);
}

int Fl_WinAPI_System_Driver::flstat(const char *fnam, struct stat *b) {

  // remove trailing '/' or '\'
  unsigned len = (unsigned)strlen(fnam);
  if (len > 0 && (fnam[len-1] == '/' || fnam[len-1] == '\\'))
    len--;
  // convert filename and execute _wstat()
  return _wstat(utf8_to_wchar(fnam, wbuf, len), (struct _stat *)b);
}

char *Fl_WinAPI_System_Driver::getcwd(char *buf, int len) {

  static wchar_t *wbuf = NULL;
  wbuf = (wchar_t *)realloc(wbuf, sizeof(wchar_t) * (len + 1));
  wchar_t *ret = _wgetcwd(wbuf, len);
  if (!ret) return NULL;

  unsigned dstlen = (unsigned)len;
  len = (int)wcslen(wbuf);
  dstlen = fl_utf8fromwc(buf, dstlen, wbuf, (unsigned)len);
  buf[dstlen] = 0;
  return buf;
}

int Fl_WinAPI_System_Driver::chdir(const char *path) {
  return _wchdir(utf8_to_wchar(path, wbuf));
}

int Fl_WinAPI_System_Driver::unlink(const char *fnam) {
  return _wunlink(utf8_to_wchar(fnam, wbuf));
}

int Fl_WinAPI_System_Driver::mkdir(const char *fnam, int mode) {
  return _wmkdir(utf8_to_wchar(fnam, wbuf));
}

int Fl_WinAPI_System_Driver::rmdir(const char *fnam) {
  return _wrmdir(utf8_to_wchar(fnam, wbuf));
}

int Fl_WinAPI_System_Driver::rename(const char *fnam, const char *newnam) {
  utf8_to_wchar(fnam, wbuf);
  utf8_to_wchar(newnam, wbuf1);
  return _wrename(wbuf, wbuf1);
}

// See Fl::args_to_utf8()
int Fl_WinAPI_System_Driver::args_to_utf8(int argc, char ** &argv) {
  int i;

  // Convert the command line arguments to UTF-8
  LPWSTR *wideArgv = CommandLineToArgvW(GetCommandLineW(), &argc);
  argv = (char **)malloc((argc + 1) * sizeof(char *));
  for (i = 0; i < argc; i++) {
    // find the required size of the buffer
    int u8size = WideCharToMultiByte(CP_UTF8,     // CodePage
                                  0,              // dwFlags
                                  wideArgv[i],    // lpWideCharStr
                                  -1,             // cchWideChar
                                  NULL,           // lpMultiByteStr
                                  0,              // cbMultiByte
                                  NULL,           // lpDefaultChar
                                  NULL);          // lpUsedDefaultChar
    if (u8size > 0) {
      char *strbuf = (char*)::malloc(u8size);
      int ret = WideCharToMultiByte(CP_UTF8,        // CodePage
                                    0,              // dwFlags
                                    wideArgv[i],    // lpWideCharStr
                                    -1,             // cchWideChar
                                    strbuf,         // lpMultiByteStr
                                    u8size,         // cbMultiByte
                                    NULL,           // lpDefaultChar
                                    NULL);          // lpUsedDefaultChar

      if (ret) {
        argv[i] = strbuf;
      } else {
        argv[i] = _strdup("");
        ::free(strbuf);
      }
    } else {
      argv[i] = _strdup("");
    }
  }
  argv[argc] = NULL; // required NULL pointer at end of list

  // Free the wide character string array
  LocalFree(wideArgv);

  // Note: the allocated memory or argv[] will not be free'd by the system
  // on exit. This does not constitute a memory leak.

  return argc;
}


// Two Windows-specific functions fl_utf8_to_locale() and fl_locale_to_utf8()
// from file fl_utf8.cxx are put here for API compatibility

static char *buf = NULL;
static int buf_len = 0;
static unsigned short *wbufa = NULL;
unsigned int fl_codepage = 0;


// FIXME: This should *maybe* return 'const char *' instead of 'char *'
char *fl_utf8_to_locale(const char *s, int len, UINT codepage)
{
  if (!s) return (char *)"";
  int l = 0;
  unsigned wn = fl_utf8toUtf16(s, len, NULL, 0); // Query length
  wn = wn * 2 + 1;
  if (wn >= (unsigned)buf_len) {
    buf_len = wn;
    buf = (char*) realloc(buf, buf_len);
    wbufa = (unsigned short*) realloc(wbufa, buf_len * sizeof(short));
  }
  if (codepage < 1) codepage = fl_codepage;
  l = fl_utf8toUtf16(s, len, wbufa, wn); // Convert string
  wbufa[l] = 0;
  buf[l] = 0;
  l = WideCharToMultiByte(codepage, 0, (WCHAR*)wbufa, l, buf, buf_len, NULL, NULL);
  if (l < 0) l = 0;
  buf[l] = 0;
  return buf;
}

// FIXME: This should maybe return 'const char *' instead of 'char *'
char *fl_locale_to_utf8(const char *s, int len, UINT codepage)
{
  if (!s) return (char *)"";
  int l = 0;
  if (buf_len < len * 5 + 1) {
    buf_len = len * 5 + 1;
    buf = (char*) realloc(buf, buf_len);
    wbufa = (unsigned short*) realloc(wbufa, buf_len * sizeof(short));
  }
  if (codepage < 1) codepage = fl_codepage;
  buf[l] = 0;

  l = MultiByteToWideChar(codepage, 0, s, len, (WCHAR*)wbufa, buf_len);
  if (l < 0) l = 0;
  wbufa[l] = 0;
  l = fl_utf8fromwc(buf, buf_len, (wchar_t*)wbufa, l);
  buf[l] = 0;
  return buf;
}

///////////////////////////////////

unsigned Fl_WinAPI_System_Driver::utf8towc(const char *src, unsigned srclen, wchar_t *dst, unsigned dstlen) {
  return fl_utf8toUtf16(src, srclen, (unsigned short*)dst, dstlen);
}

unsigned Fl_WinAPI_System_Driver::utf8fromwc(char *dst, unsigned dstlen, const wchar_t *src, unsigned srclen) {
  unsigned i = 0;
  unsigned count = 0;
  if (dstlen) for (;;) {
    unsigned ucs;
    if (i >= srclen) {
      dst[count] = 0;
      return count;
    }
    ucs = src[i++];
    if (ucs < 0x80U) {
      dst[count++] = ucs;
      if (count >= dstlen) {dst[count-1] = 0; break;}
    } else if (ucs < 0x800U) { /* 2 bytes */
      if (count+2 >= dstlen) {dst[count] = 0; count += 2; break;}
      dst[count++] = 0xc0 | (ucs >> 6);
      dst[count++] = 0x80 | (ucs & 0x3F);
    } else if (ucs >= 0xd800 && ucs <= 0xdbff && i < srclen &&
               src[i] >= 0xdc00 && src[i] <= 0xdfff) {
      /* surrogate pair */
      unsigned ucs2 = src[i++];
      ucs = 0x10000U + ((ucs&0x3ff)<<10) + (ucs2&0x3ff);
      /* all surrogate pairs turn into 4-byte UTF-8 */
      if (count+4 >= dstlen) {dst[count] = 0; count += 4; break;}
      dst[count++] = 0xf0 | (ucs >> 18);
      dst[count++] = 0x80 | ((ucs >> 12) & 0x3F);
      dst[count++] = 0x80 | ((ucs >> 6) & 0x3F);
      dst[count++] = 0x80 | (ucs & 0x3F);
    } else {
      /* all others are 3 bytes: */
      if (count+3 >= dstlen) {dst[count] = 0; count += 3; break;}
      dst[count++] = 0xe0 | (ucs >> 12);
      dst[count++] = 0x80 | ((ucs >> 6) & 0x3F);
      dst[count++] = 0x80 | (ucs & 0x3F);
    }
  }
  /* we filled dst, measure the rest: */
  while (i < srclen) {
    unsigned ucs = src[i++];
    if (ucs < 0x80U) {
      count++;
    } else if (ucs < 0x800U) { /* 2 bytes */
      count += 2;
    } else if (ucs >= 0xd800 && ucs <= 0xdbff && i < srclen-1 &&
               src[i+1] >= 0xdc00 && src[i+1] <= 0xdfff) {
      /* surrogate pair */
      ++i;
      count += 4;
    } else {
      count += 3;
    }
  }
  return count;
}

int Fl_WinAPI_System_Driver::utf8locale()
{
  static int ret = (GetACP() == CP_UTF8);
  return ret;
}

unsigned Fl_WinAPI_System_Driver::utf8to_mb(const char *src, unsigned srclen, char *dst, unsigned dstlen) {
  wchar_t lbuf[1024];
  wchar_t *buf = lbuf;
  unsigned length = fl_utf8towc(src, srclen, buf, 1024);
  unsigned ret;
  if (length >= 1024) {
    buf = (wchar_t*)(malloc((length+1)*sizeof(wchar_t)));
    fl_utf8towc(src, srclen, buf, length+1);
  }
  if (dstlen) {
    // apparently this does not null-terminate, even though msdn documentation claims it does:
    ret =
    WideCharToMultiByte(GetACP(), 0, buf, length, dst, dstlen, 0, 0);
    dst[ret] = 0;
  }
  // if it overflows or measuring length, get the actual length:
  if (dstlen==0 || ret >= dstlen-1)
    ret = WideCharToMultiByte(GetACP(), 0, buf, length, 0, 0, 0, 0);
  if (buf != lbuf) free(buf);
  return ret;
}

unsigned Fl_WinAPI_System_Driver::utf8from_mb(char *dst, unsigned dstlen, const char *src, unsigned srclen) {
  wchar_t lbuf[1024];
  wchar_t *buf = lbuf;
  unsigned length;
  unsigned ret;
  length = MultiByteToWideChar(GetACP(), 0, src, srclen, buf, 1024);
  if ((length == 0)&&(GetLastError()==ERROR_INSUFFICIENT_BUFFER)) {
    length = MultiByteToWideChar(GetACP(), 0, src, srclen, 0, 0);
    buf = (wchar_t*)(malloc(length*sizeof(wchar_t)));
    MultiByteToWideChar(GetACP(), 0, src, srclen, buf, length);
  }
  ret = fl_utf8fromwc(dst, dstlen, buf, length);
  if (buf != lbuf) free((void*)buf);
  return ret;
}

#if defined(_MSC_VER) && (_MSC_VER >= 1400 /*Visual Studio 2005*/)
static _locale_t c_locale = NULL;
#endif

int Fl_WinAPI_System_Driver::clocale_vprintf(FILE *output, const char *format, va_list args) {
#if defined(_MSC_VER) && (_MSC_VER >= 1400 /*Visual Studio 2005*/)
  if (!c_locale)
    c_locale = _create_locale(LC_NUMERIC, "C");
  int retval = _vfprintf_l(output, format, c_locale, args);
#else
  char *saved_locale = setlocale(LC_NUMERIC, NULL);
  setlocale(LC_NUMERIC, "C");
  int retval = vfprintf(output, format, args);
  setlocale(LC_NUMERIC, saved_locale);
#endif
  return retval;
}

int Fl_WinAPI_System_Driver::clocale_vsnprintf(char *output, size_t output_size, const char *format, va_list args) {
#if defined(_MSC_VER) && (_MSC_VER >= 1400 /*Visual Studio 2005*/)
  if (!c_locale)
    c_locale = _create_locale(LC_NUMERIC, "C");
  int retval = _vsnprintf_l(output, output_size, format, c_locale, args);
#else
  char *saved_locale = setlocale(LC_NUMERIC, NULL);
  setlocale(LC_NUMERIC, "C");
  int retval = vsnprintf(output, output_size, format, args);
  setlocale(LC_NUMERIC, saved_locale);
#endif
  return retval;
}

int Fl_WinAPI_System_Driver::clocale_vsscanf(const char *input, const char *format, va_list args) {
  char *saved_locale = setlocale(LC_NUMERIC, NULL);
  setlocale(LC_NUMERIC, "C");
  int retval = vsscanf(input, format, args);
  setlocale(LC_NUMERIC, saved_locale);
  return retval;
}


int Fl_WinAPI_System_Driver::filename_list(const char *d, dirent ***list,
                                           int (*sort)(struct dirent **, struct dirent **),
                                           char *errmsg, int errmsg_sz) {
  // For Windows we have a special scandir implementation that uses
  // the Win32 "wide" functions for lookup, avoiding the code page mess
  // entirely. It also fixes up the trailing '/'.
  return fl_scandir(d, list, 0, sort, errmsg, errmsg_sz);
}

int Fl_WinAPI_System_Driver::filename_expand(char *to, int tolen, const char *from) {
  char *temp = new char[tolen];
  strlcpy(temp,from, tolen);
  char *start = temp;
  char *end = temp+strlen(temp);
  int ret = 0;
  for (char *a=temp; a<end; ) { // for each slash component
    char *e; for (e=a; e<end && !isdirsep(*e); e++) {/*empty*/} // find next slash
    const char *value = 0; // this will point at substitute value
    switch (*a) {
      case '~': // a home directory name
        if (e <= a+1) { // current user's directory
          value = home_directory_name();
        }
        break;
      case '$':         /* an environment variable */
      {char t = *e; *(char *)e = 0; value = getenv(a+1); *(char *)e = t;}
        break;
    }
    if (value) {
      // substitutions that start with slash delete everything before them:
      if (isdirsep(value[0])) start = a;
      // also if it starts with "A:"
      if (value[0] && value[1]==':') start = a;
      int t = (int) strlen(value); if (isdirsep(value[t-1])) t--;
      if ((end+1-e+t) >= tolen) end += tolen - (end+1-e+t);
      memmove(a+t, e, end+1-e);
      end = a+t+(end-e);
      *end = '\0';
      memcpy(a, value, t);
      ret++;
    } else {
      a = e+1;
      if (*e == '\\') {*e = '/'; ret++;} // ha ha!
    }
  }
  strlcpy(to, start, tolen);
  delete[] temp;
  return ret;
}

int                                                     // O - 0 if no change, 1 if changed
Fl_WinAPI_System_Driver::filename_relative(char *to,    // O - Relative filename
                                           int        tolen,   // I - Size of "to" buffer
                                           const char *dest_dir,   // I - Absolute filename
                                           const char *base_dir)   // I - Find path relative to this path
{
  // Find the relative path from base_dir to dest_dir.
  // Both paths must be absolute and well formed (contain no /../ and /./ segments).

  // return if any of the pointers is NULL
  if (!to || !dest_dir || !base_dir) {
    return 0;
  }

  // if there is a drive letter, make sure both paths use the same drive
  if (   (unsigned)base_dir[0] < 128 && isalpha(base_dir[0]) && base_dir[1] == ':'
      && (unsigned)dest_dir[0] < 128 && isalpha(dest_dir[0]) && dest_dir[1] == ':') {
    if (tolower(base_dir[0]) != tolower(dest_dir[0])) {
      strlcpy(to, dest_dir, tolen);
      return 0;
    }
    // same drive, so skip to the start of the path
    base_dir += 2;
    dest_dir += 2;
  }

  // return if `base_dir` or `dest_dir` is not an absolute path
  if (!isdirsep(*base_dir) || !isdirsep(*dest_dir)) {
    strlcpy(to, dest_dir, tolen);
    return 0;
  }

  const char *base_i = base_dir; // iterator through the base directory string
  const char *base_s = base_dir; // pointer to the last dir separator found
  const char *dest_i = dest_dir; // iterator through the destination directory
  const char *dest_s = dest_dir; // pointer to the last dir separator found

  // compare both path names until we find a difference
  for (;;) {
#if 0 // case sensitive
    base_i++;
    dest_i++;
    char b = *base_i, d = *dest_i;
#else // case insensitive
    base_i += fl_utf8len1(*base_i);
    int b = fl_tolower(fl_utf8decode(base_i, NULL, NULL));
    dest_i += fl_utf8len1(*dest_i);
    int d = fl_tolower(fl_utf8decode(dest_i, NULL, NULL));
#endif
    int b0 = (b == 0) || (isdirsep(b));
    int d0 = (d == 0) || (isdirsep(d));
    if (b0 && d0) {
      base_s = base_i;
      dest_s = dest_i;
    }
    if (b == 0 || d == 0)
      break;
    if (b != d)
      break;
  }
  // base_s and dest_s point at the last separator we found
  // base_i and dest_i point at the first character that differs

  // test for the exact same string and return "." if so
  if (   (base_i[0] == 0 || (isdirsep(base_i[0]) && base_i[1] == 0))
      && (dest_i[0] == 0 || (isdirsep(dest_i[0]) && dest_i[1] == 0))) {
    strlcpy(to, ".", tolen);
    return 0;
  }

  // prepare the destination buffer
  to[0] = '\0';
  to[tolen - 1] = '\0';

  // count the directory segments remaining in `base_dir`
  int n_up = 0;
  for (;;) {
    char b = *base_s++;
    if (b == 0)
      break;
    if (isdirsep(b) && *base_s)
      n_up++;
  }

  // now add a "previous dir" sequence for every following slash in the cwd
  if (n_up > 0)
    strlcat(to, "..", tolen);
  for (; n_up > 1; --n_up)
    strlcat(to, "/..", tolen);

  // finally add the differing path from "from"
  if (*dest_s) {
    if (n_up)
      strlcat(to, "/", tolen);
    strlcat(to, dest_s + 1, tolen);
  }

  return 1;
}

int Fl_WinAPI_System_Driver::filename_absolute(char *to, int tolen, const char *from, const char *base) {
  if (isdirsep(*from) || *from == '|' || from[1]==':' || !base) {
    strlcpy(to, from, tolen);
    return 0;
  }
  char *a;
  char *temp = new char[tolen];
  const char *start = from;
  strlcpy(temp, base, tolen);
  for (a = temp; *a; a++) if (*a=='\\') *a = '/'; // ha ha
  /* remove trailing '/' in current working directory */
  if (isdirsep(*(a-1))) a--;
  /* remove intermediate . and .. names: */
  while (*start == '.') {
    if (start[1]=='.' && (isdirsep(start[2]) || start[2]==0) ) {
      // found "..", remove the last directory segment form cwd
      char *b;
      for (b = a-1; b >= temp && !isdirsep(*b); b--) {/*empty*/}
      if (b < temp) break;
      a = b;
      if (start[2] == 0)
        start += 2;
      else
        start += 3;
    } else if (isdirsep(start[1])) {
      // found "./" in path, just skip it
      start += 2;
    } else if (!start[1]) {
      // found "." at end of path, just skip it
      start ++;
      break;
    } else
      break;
  }
  *a++ = '/';
  strlcpy(a,start,tolen - (a - temp));
  strlcpy(to, temp, tolen);
  delete[] temp;
  return 1;
}

int Fl_WinAPI_System_Driver::filename_isdir(const char *n) {
  char fn[4]; // used for drive letter only: "X:/"
  int length = (int)strlen(n);
  // Strip trailing slash from name...
  if (length > 0 && isdirsep(n[length - 1]))
    length --;
  if (length < 1)
    return 0;

  // This workaround brought to you by the fine folks at Microsoft!
  // (read lots of sarcasm in that...)

  if (length == 2 && isalpha(n[0]) && n[1] == ':') { // trailing '/' already "removed"
    // Always use "X:/" for drive letters
    fn[0] = n[0];
    strcpy(fn + 1, ":/");
    n = fn;
    length = 3;
  }

  // convert filename to wide chars using *length*
  utf8_to_wchar(n, wbuf, length);

  DWORD fa = GetFileAttributesW(wbuf);
  return (fa != INVALID_FILE_ATTRIBUTES) && (fa & FILE_ATTRIBUTE_DIRECTORY);
}

int Fl_WinAPI_System_Driver::filename_isdir_quick(const char *n) {
  // Do a quick optimization for filenames with a trailing slash...
  if (*n && isdirsep(n[strlen(n) - 1])) return 1;
  return filename_isdir(n);
}

const char *Fl_WinAPI_System_Driver::filename_ext(const char *buf) {
  const char *q = 0;
  const char *p = buf;
  for (p = buf; *p; p++) {
    if (isdirsep(*p) ) q = 0;
    else if (*p == '.') q = p;
  }
  return q ? q : p;
}

int Fl_WinAPI_System_Driver::open_uri(const char *uri, char *msg, int msglen) {
  if (msg) snprintf(msg, msglen, "open %s", uri);
  return (int)(ShellExecute(HWND_DESKTOP, "open", uri, NULL, NULL, SW_SHOW) > (void *)32);
}

int Fl_WinAPI_System_Driver::file_browser_load_filesystem(Fl_File_Browser *browser, char *filename,
                                                          int lname, Fl_File_Icon *icon) {
  int num_files = 0;
# ifdef __CYGWIN__
  //
  // Cygwin provides an implementation of setmntent() to get the list
  // of available drives...
  //
  FILE          *m = setmntent("/-not-used-", "r");
  struct mntent *p;
  while ((p = getmntent (m)) != NULL) {
    browser->add(p->mnt_dir, icon);
    num_files ++;
  }
  endmntent(m);
# else
  //
  // Normal Windows code uses drive bits...
  //
  DWORD drives;         // Drive available bits
  drives = GetLogicalDrives();
  for (int i = 'A'; i <= 'Z'; i ++, drives >>= 1) {
    if (drives & 1) {
      snprintf(filename, lname, "%c:/", i);
      if (i < 'C') // see also: GetDriveType and GetVolumeInformation in Windows
        browser->add(filename, icon);
      else
        browser->add(filename, icon);
      num_files ++;
    }
  }
# endif // __CYGWIN__
  return num_files;
}

int Fl_WinAPI_System_Driver::file_browser_load_directory(const char *directory, char *filename,
                                                         size_t name_size, dirent ***pfiles,
                                                         Fl_File_Sort_F *sort,
                                                         char *errmsg, int errmsg_sz)
{
  strlcpy(filename, directory, name_size);
  int i = (int) (strlen(filename) - 1);
  if (i == 2 && filename[1] == ':' &&
      (filename[2] == '/' || filename[2] == '\\'))
    filename[2] = '/';
  else if (filename[i] != '/' && filename[i] != '\\')
    strlcat(filename, "/", name_size);
  return filename_list(filename, pfiles, sort, errmsg, errmsg_sz);
}

void Fl_WinAPI_System_Driver::newUUID(char *uuidBuffer)
{
  // First try and use the win API function UuidCreate(), but if that is not
  // available, fall back to making something up from scratch.
  // We do not want to link against the Rpcrt4.dll, as we will rarely use it,
  // so we load the DLL dynamically, if it is available, and work from there.
  static HMODULE hMod = NULL;
  UUID ud;
  UUID *pu = &ud;
  int got_uuid = 0;

  if (!hMod) {          // first time in?
    hMod = LoadLibrary("Rpcrt4.dll");
  }

  if (hMod) {           // do we have a usable handle to Rpcrt4.dll?
    uuid_func uuid_crt = (uuid_func)GetProcAddress(hMod, "UuidCreate");
    if (uuid_crt != NULL) {
      RPC_STATUS rpc_res = uuid_crt(pu);
      if ( // is the return status OK for our needs?
          (rpc_res == RPC_S_OK) ||              // all is well
          (rpc_res == RPC_S_UUID_LOCAL_ONLY) || // only unique to this machine
          (rpc_res == RPC_S_UUID_NO_ADDRESS)    // probably only locally unique
          ) {
        got_uuid = -1;
        snprintf(uuidBuffer, 36+1, "%08lX-%04X-%04X-%02X%02X-%02X%02X%02X%02X%02X%02X",
                pu->Data1, pu->Data2, pu->Data3, pu->Data4[0], pu->Data4[1],
                pu->Data4[2], pu->Data4[3], pu->Data4[4],
                pu->Data4[5], pu->Data4[6], pu->Data4[7]);
      }
    }
  }
  if (got_uuid == 0) {          // did not make a UUID - use fallback logic
    unsigned char b[16];
    time_t t = time(0);         // first 4 byte
    b[0] = (unsigned char)t;
    b[1] = (unsigned char)(t>>8);
    b[2] = (unsigned char)(t>>16);
    b[3] = (unsigned char)(t>>24);
    int r = rand();             // four more bytes
    b[4] = (unsigned char)r;
    b[5] = (unsigned char)(r>>8);
    b[6] = (unsigned char)(r>>16);
    b[7] = (unsigned char)(r>>24);
    // Now we try to find 4 more "random" bytes. We extract the
    // lower 4 bytes from the address of t - it is created on the
    // stack so *might* be in a different place each time...
    // This is now done via a union to make it compile OK on 64-bit systems.
    union { void *pv; unsigned char a[sizeof(void*)]; } v;
    v.pv = (void *)(&t);
    // NOTE: This assume that all WinXX systems are little-endian
    b[8] = v.a[0];
    b[9] = v.a[1];
    b[10] = v.a[2];
    b[11] = v.a[3];
    TCHAR name[MAX_COMPUTERNAME_LENGTH + 1]; // only used to make last four bytes
    DWORD nSize = MAX_COMPUTERNAME_LENGTH + 1;
    // GetComputerName() does not depend on any extra libs, and returns something
    // analogous to gethostname()
    GetComputerName(name, &nSize);
    //  use the first 4 TCHAR's of the name to create the last 4 bytes of our UUID
    for (int ii = 0; ii < 4; ii++) {
      b[12 + ii] = (unsigned char)name[ii];
    }
    snprintf(uuidBuffer, 36+1, "%02X%02X%02X%02X-%02X%02X-%02X%02X-%02X%02X-%02X%02X%02X%02X%02X%02X",
            b[0], b[1], b[2], b[3], b[4], b[5], b[6], b[7],
            b[8], b[9], b[10], b[11], b[12], b[13], b[14], b[15]);
  }
}

/*
 Note: `prefs` can be NULL!
 */
char *Fl_WinAPI_System_Driver::preference_rootnode(Fl_Preferences * /*prefs*/, Fl_Preferences::Root root, const char *vendor,
                                                  const char *application)
{
  static char *filename = 0L;
  // make enough room for a UTF-16 pathname
  if (!filename) filename = (char*)::malloc(2 * FL_PATH_MAX);
  HRESULT res;

  // https://learn.microsoft.com/en-us/windows/win32/api/shlobj_core/nf-shlobj_core-shgetfolderpathw

  int appdata = CSIDL_APPDATA;              // assume user preferences
  if ((root & Fl_Preferences::ROOT_MASK) == Fl_Preferences::SYSTEM)
    appdata = CSIDL_COMMON_APPDATA;         // use system preferences

  res = SHGetFolderPathW(NULL,               // hwnd: Reserved!
                         appdata,            // csidl: User or common Application Data (Roaming)
                         NULL,               // hToken (unused)
                         SHGFP_TYPE_CURRENT, // dwFlags: use current, potentially redirected path
                         (LPWSTR)filename);  // out: filename in Windows wide string encoding
  if (res != S_OK) {
    // don't write data into some arbitrary directory! Just return NULL.
    return 0L;
  }

  // convert the path from Windows wide character (UTF-16) to UTF-8
  // FIXME: can this be simplified? Don't allocate/copy/move/free more than necessary!
  char *buf = NULL;
  wchar_to_utf8((wchar_t *)filename, buf);   // allocates buf for conversion
  strcpy(filename, buf);
  free(buf);

  // Make sure that the parameters are not NULL
  if ( (vendor==0L) || (vendor[0]==0) )
    vendor = "unknown";
  if ( (application==0L) || (application[0]==0) )
    application = "unknown";

  // append vendor, application, and ".prefs", and convert '\' to '/'
  snprintf(filename + strlen(filename), FL_PATH_MAX - strlen(filename),
           "/%s/%s.prefs", vendor, application);
  for (char *s = filename; *s; s++) if (*s == '\\') *s = '/';
  return filename;
}

void *Fl_WinAPI_System_Driver::load(const char *filename) {
  return LoadLibraryW(utf8_to_wchar(filename, wbuf));
}

void Fl_WinAPI_System_Driver::png_extra_rgba_processing(unsigned char *ptr, int w, int h)
{
  // Some Windows graphics drivers don't honor transparency when RGB == white
  // Convert RGB to 0 when alpha == 0...
  for (int i = w * h; i > 0; i --, ptr += 4) {
    if (!ptr[3]) ptr[0] = ptr[1] = ptr[2] = 0;
  }
}

const char *Fl_WinAPI_System_Driver::next_dir_sep(const char *start)
{
  const char *p = strchr(start, '/');
  if (!p) p = strchr(start, '\\');
  return p;
}

int Fl_WinAPI_System_Driver::file_type(const char *filename)
{
  int filetype;
  if (filename[strlen(filename) - 1] == '/')
    filetype = Fl_File_Icon::DIRECTORY;
  else if (filename_isdir(filename))
    filetype = Fl_File_Icon::DIRECTORY;
  else
    filetype = Fl_File_Icon::PLAIN;
  return filetype;
}

// Note: the result is cached in a static variable
const char *Fl_WinAPI_System_Driver::home_directory_name()
{
  static Fl_String home;
  if (!home.empty())
    return home.c_str();

#if (DEBUG_HOME_DIRECTORY_NAME)
  print_env("HOMEDRIVE");
  print_env("HOMEPATH");
  print_env("UserProfile");
  print_env("HOME");
#endif

  // Implement various ways to retrieve the HOME path.
  // Note, from `man getenv`:
  //  "The implementation of getenv() is not required to be reentrant.
  //   The string pointed to by the return value of getenv() may be statically
  //   allocated, and can be modified by a subsequent call to getenv()...".
  // Tests show that this is the case in some MinGW implementations.

  if (home.empty()) {
    const char *home_drive = getenv("HOMEDRIVE");
    if (home_drive) {
      home = home_drive; // copy *before* calling getenv() again, see above
      const char *home_path = getenv("HOMEPATH");
      if (home_path) {
        home.append(home_path);
      } else {
        home.clear(); // reset
      } // home_path
    } // home_drive
  } // empty()

  if (home.empty()) {
    const char *h = getenv("UserProfile");
    if (h)
      home = h;
  }

  if (home.empty()) {
    const char *h = getenv("HOME");
    if (h)
      home = h;
  }
  if (home.empty()) {
    home = "~/"; // last resort
  }
  // Make path canonical.
<<<<<<< HEAD
  for (int i = 0; i < home.size(); ++i) {
    if (home[i] == '\\')
      home[i] = '/';
=======
  for (char& c : home) {
    if (c == '\\')
      c = '/';
>>>>>>> 89142ab5
  }
#if (DEBUG_HOME_DIRECTORY_NAME)
  printf("home_directory_name() returns \"%s\"\n", home.c_str());
  fflush(stdout);
#endif
  return home.c_str();
}

void Fl_WinAPI_System_Driver::gettime(time_t *sec, int *usec) {
  struct _timeb t;
  _ftime(&t);
  *sec = t.time;
  *usec = t.millitm * 1000;
}

//
// Code for lock support
//

// These pointers are in Fl_win32.cxx:
extern void (*fl_lock_function)();
extern void (*fl_unlock_function)();

// The main thread's ID
static DWORD main_thread;

// Microsoft's version of a MUTEX...
static CRITICAL_SECTION cs;
static CRITICAL_SECTION *cs_ring;

void Fl_WinAPI_System_Driver::unlock_ring() {
  LeaveCriticalSection(cs_ring);
}

void Fl_WinAPI_System_Driver::lock_ring() {
  if (!cs_ring) {
    cs_ring = (CRITICAL_SECTION*)malloc(sizeof(CRITICAL_SECTION));
    InitializeCriticalSection(cs_ring);
  }
  EnterCriticalSection(cs_ring);
}

//
// 'unlock_function()' - Release the lock.
//

static void unlock_function() {
  LeaveCriticalSection(&cs);
}

//
// 'lock_function()' - Get the lock.
//

static void lock_function() {
  EnterCriticalSection(&cs);
}

int Fl_WinAPI_System_Driver::lock() {
  if (!main_thread) InitializeCriticalSection(&cs);

  lock_function();

  if (!main_thread) {
    fl_lock_function   = lock_function;
    fl_unlock_function = unlock_function;
    main_thread        = GetCurrentThreadId();
  }
  return 0;
}

void Fl_WinAPI_System_Driver::unlock() {
  unlock_function();
}

void Fl_WinAPI_System_Driver::awake(void* msg) {
  PostThreadMessage( main_thread, fl_wake_msg, (WPARAM)msg, 0);
}

int Fl_WinAPI_System_Driver::close_fd(int fd) {
  return _close(fd);
}<|MERGE_RESOLUTION|>--- conflicted
+++ resolved
@@ -22,11 +22,7 @@
 #include <FL/filename.H>
 #include <FL/Fl_File_Browser.H>
 #include <FL/Fl_File_Icon.H>
-<<<<<<< HEAD
-#include "../../Fl_String.H"
-=======
 #include <FL/Fl_String.H>
->>>>>>> 89142ab5
 #include "../../flstring.h"
 #include <stdio.h>
 #include <stdarg.h>
@@ -1050,15 +1046,9 @@
     home = "~/"; // last resort
   }
   // Make path canonical.
-<<<<<<< HEAD
-  for (int i = 0; i < home.size(); ++i) {
-    if (home[i] == '\\')
-      home[i] = '/';
-=======
   for (char& c : home) {
     if (c == '\\')
       c = '/';
->>>>>>> 89142ab5
   }
 #if (DEBUG_HOME_DIRECTORY_NAME)
   printf("home_directory_name() returns \"%s\"\n", home.c_str());
